--- conflicted
+++ resolved
@@ -10,11 +10,7 @@
 LinearAlgebra = "37e2e46d-f89d-539d-b4ee-838fcccc9c8e"
 
 [compat]
-<<<<<<< HEAD
-julia = "1.6, 1.7"
-=======
 julia = "1.6, 1.7"
 BenchmarkTools = "1"
 DataStructures = "0.18"
-Documenter = "0.27"
->>>>>>> 887740af
+Documenter = "0.27"