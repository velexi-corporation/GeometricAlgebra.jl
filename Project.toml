--- conflicted
+++ resolved
@@ -10,9 +10,6 @@
 LinearAlgebra = "37e2e46d-f89d-539d-b4ee-838fcccc9c8e"
 
 [compat]
-<<<<<<< HEAD
+DataStructures = "0.18"
 Documenter = "0.27"
-=======
-DataStructures = "0.18"
->>>>>>> 79a8935e
 julia = "1.6"